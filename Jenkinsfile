--- conflicted
+++ resolved
@@ -26,25 +26,7 @@
         sh 'mkdir tmp'
         dir('tmp') {
           timestamps {
-<<<<<<< HEAD
-            sh '../scripts/firedrake-install --disable-ssh --documentation-dependencies --complex --package-branch tsfc complex --package-branch PyOP2 complex --minimal-petsc ${SLEPC} --slope --install thetis --install gusto --install icepack --install pyadjoint ${PACKAGE_MANAGER} || (cat firedrake-install.log && /bin/false)'
-          }
-        }
-      }
-    }
-    stage('Lint'){
-      steps {
-        dir('tmp') {
-          timestamps {
-            sh '''
-. ./firedrake/bin/activate
-python -m pip install flake8
-cd firedrake/src/firedrake
-make lint
-'''
-=======
-            sh '../scripts/firedrake-install --disable-ssh --minimal-petsc --slepc --documentation-dependencies --install thetis --install gusto --install icepack --install pyadjoint --no-package-manager || (cat firedrake-install.log && /bin/false)'
->>>>>>> b6653510
+            sh '../scripts/firedrake-install --disable-ssh --minimal-petsc --slepc --documentation-dependencies --install thetis --install gusto --install icepack --install pyadjoint --no-package-manager --complex --package-branch tsfc complex --package-branch PyOP2 complex || (cat firedrake-install.log && /bin/false)'
           }
         }
       }
