from firedrake import *
import pytest
import numpy as np
from functools import partial


@pytest.fixture(params=["interval", "tri", "quad", "tet"])
def typ(request):
    return {"interval": partial(UnitIntervalMesh, 1),
            "tri": UnitTriangleMesh,
            "quad": partial(UnitSquareMesh, 1, 1, quadrilateral=True),
            "tet": UnitTetrahedronMesh}[request.param]


@pytest.fixture
def mesh1(typ):
    return typ()


@pytest.fixture
def mesh2(mesh1):
    new_coords = Function(mesh1.coordinates)
    new_coords *= 0.5
    return Mesh(new_coords)


@pytest.fixture
def mesh3(typ):
    return typ()


def test_mismatching_meshes_indexed_function(mesh1, mesh3):
    V1 = VectorFunctionSpace(mesh1, "CG", 1)
    V2 = FunctionSpace(mesh3, "CG", 1)

    donor = Function(V1)
    target = Function(V2)

    d1, *_ = split(donor)

    with pytest.raises(NotImplementedError):
        project(d1, target)

    with pytest.raises(NotImplementedError):
        assemble(inner(d1, TestFunction(V2))*dx(domain=mesh3))

    with pytest.raises(NotImplementedError):
        assemble(inner(d1, TestFunction(V2))*dx(domain=mesh1))


def test_mismatching_meshes_constant(mesh1, mesh3):
    V2 = FunctionSpace(mesh3, "CG", 1)

    donor = Constant(1, domain=mesh1)
    target = Function(V2)

    with pytest.raises(NotImplementedError):
        project(donor, target)


def test_mismatching_topologies(mesh1, mesh3):
    with pytest.raises(NotImplementedError):
        assemble(1*dx(domain=mesh1) + 2*dx(domain=mesh3))


def test_functional(mesh1, mesh2):
    c = Constant(1)

    val = assemble(c*dx(domain=mesh1))

    cell_volume = mesh1.coordinates.function_space().finat_element.cell.volume()
    assert np.allclose(val, cell_volume)

    val = assemble(c*dx(domain=mesh2))

    assert np.allclose(val, cell_volume * (0.5**mesh1.topological_dimension()))

    val = assemble(c*dx(domain=mesh1) + c*dx(domain=mesh2))

    assert np.allclose(val, cell_volume * (1 + 0.5**mesh1.topological_dimension()))


@pytest.mark.parametrize("form,expect", [
<<<<<<< HEAD
    (lambda v, mesh1, mesh2: conj(v)*dx(domain=mesh1), lambda vol, dim: vol),
    pytest.param(lambda v, mesh1, mesh2: conj(v)*dx(domain=mesh2), lambda vol, dim: vol*(0.5**dim),
                 marks=pytest.mark.xfail(reason="UFL domain numbering error")),
    (lambda v, mesh1, mesh2: conj(v)*dx(domain=mesh1) + conj(v)*dx(domain=mesh2), lambda vol, dim: vol*(1 + 0.5**dim))
], ids=["conj(v)*dx(mesh1)", "conj(v)*dx(mesh2)", "conj(v)*(dx(mesh1) + dx(mesh2)"])
=======
    (lambda v, mesh1, mesh2: v*dx(domain=mesh1), lambda vol, dim: vol),
    (lambda v, mesh1, mesh2: v*dx(domain=mesh2), lambda vol, dim: vol*(0.5**dim)),
    (lambda v, mesh1, mesh2: v*dx(domain=mesh1) + v*dx(domain=mesh2), lambda vol, dim: vol*(1 + 0.5**dim))
], ids=["v*dx(mesh1)", "v*dx(mesh2)", "v*(dx(mesh1) + dx(mesh2)"])
>>>>>>> a7383a4f
def test_one_form(mesh1, mesh2, form, expect):
    V = FunctionSpace(mesh1, "DG", 0)

    v = TestFunction(V)

    cell_volume = mesh1.coordinates.function_space().finat_element.cell.volume()
    dim = mesh1.topological_dimension()

    form = form(v, mesh1, mesh2)
    expect = expect(cell_volume, dim)
    val = assemble(form).dat.data_ro

    assert np.allclose(val, expect)


@pytest.mark.parametrize("form,expect", [
<<<<<<< HEAD
    (lambda u, v, mesh1, mesh2: inner(u, v)*dx(domain=mesh1), lambda vol, dim: vol),
    pytest.param(lambda u, v, mesh1, mesh2: inner(u, v)*dx(domain=mesh2), lambda vol, dim: vol*(0.5**dim),
                 marks=pytest.mark.xfail(reason="UFL domain numbering error")),
    (lambda u, v, mesh1, mesh2: inner(u, v)*dx(domain=mesh1) + inner(u, v)*dx(domain=mesh2), lambda vol, dim: vol*(1 + 0.5**dim))
], ids=["inner(u, v)*dx(mesh1)", "inner(u, v)*dx(mesh2)", "inner(u, v)*(dx(mesh1) + dx(mesh2)"])
=======
    (lambda u, v, mesh1, mesh2: u*v*dx(domain=mesh1), lambda vol, dim: vol),
    (lambda u, v, mesh1, mesh2: u*v*dx(domain=mesh2), lambda vol, dim: vol*(0.5**dim)),
    (lambda u, v, mesh1, mesh2: u*v*dx(domain=mesh1) + u*v*dx(domain=mesh2), lambda vol, dim: vol*(1 + 0.5**dim))
], ids=["u*v*dx(mesh1)", "u*v*dx(mesh2)", "u*v*(dx(mesh1) + dx(mesh2)"])
>>>>>>> a7383a4f
def test_two_form(mesh1, mesh2, form, expect):
    V = FunctionSpace(mesh1, "DG", 0)

    v = TestFunction(V)
    u = TrialFunction(V)

    cell_volume = mesh1.coordinates.function_space().finat_element.cell.volume()
    dim = mesh1.topological_dimension()

    form = form(u, v, mesh1, mesh2)
    expect = expect(cell_volume, dim)
    val = assemble(form).M.values

    assert np.allclose(val, expect)<|MERGE_RESOLUTION|>--- conflicted
+++ resolved
@@ -81,18 +81,10 @@
 
 
 @pytest.mark.parametrize("form,expect", [
-<<<<<<< HEAD
     (lambda v, mesh1, mesh2: conj(v)*dx(domain=mesh1), lambda vol, dim: vol),
-    pytest.param(lambda v, mesh1, mesh2: conj(v)*dx(domain=mesh2), lambda vol, dim: vol*(0.5**dim),
-                 marks=pytest.mark.xfail(reason="UFL domain numbering error")),
+    (lambda v, mesh1, mesh2: conj(v)*dx(domain=mesh2), lambda vol, dim: vol*(0.5**dim)),
     (lambda v, mesh1, mesh2: conj(v)*dx(domain=mesh1) + conj(v)*dx(domain=mesh2), lambda vol, dim: vol*(1 + 0.5**dim))
 ], ids=["conj(v)*dx(mesh1)", "conj(v)*dx(mesh2)", "conj(v)*(dx(mesh1) + dx(mesh2)"])
-=======
-    (lambda v, mesh1, mesh2: v*dx(domain=mesh1), lambda vol, dim: vol),
-    (lambda v, mesh1, mesh2: v*dx(domain=mesh2), lambda vol, dim: vol*(0.5**dim)),
-    (lambda v, mesh1, mesh2: v*dx(domain=mesh1) + v*dx(domain=mesh2), lambda vol, dim: vol*(1 + 0.5**dim))
-], ids=["v*dx(mesh1)", "v*dx(mesh2)", "v*(dx(mesh1) + dx(mesh2)"])
->>>>>>> a7383a4f
 def test_one_form(mesh1, mesh2, form, expect):
     V = FunctionSpace(mesh1, "DG", 0)
 
@@ -109,18 +101,10 @@
 
 
 @pytest.mark.parametrize("form,expect", [
-<<<<<<< HEAD
     (lambda u, v, mesh1, mesh2: inner(u, v)*dx(domain=mesh1), lambda vol, dim: vol),
-    pytest.param(lambda u, v, mesh1, mesh2: inner(u, v)*dx(domain=mesh2), lambda vol, dim: vol*(0.5**dim),
-                 marks=pytest.mark.xfail(reason="UFL domain numbering error")),
+    (lambda u, v, mesh1, mesh2: inner(u, v)*dx(domain=mesh2), lambda vol, dim: vol*(0.5**dim)),
     (lambda u, v, mesh1, mesh2: inner(u, v)*dx(domain=mesh1) + inner(u, v)*dx(domain=mesh2), lambda vol, dim: vol*(1 + 0.5**dim))
 ], ids=["inner(u, v)*dx(mesh1)", "inner(u, v)*dx(mesh2)", "inner(u, v)*(dx(mesh1) + dx(mesh2)"])
-=======
-    (lambda u, v, mesh1, mesh2: u*v*dx(domain=mesh1), lambda vol, dim: vol),
-    (lambda u, v, mesh1, mesh2: u*v*dx(domain=mesh2), lambda vol, dim: vol*(0.5**dim)),
-    (lambda u, v, mesh1, mesh2: u*v*dx(domain=mesh1) + u*v*dx(domain=mesh2), lambda vol, dim: vol*(1 + 0.5**dim))
-], ids=["u*v*dx(mesh1)", "u*v*dx(mesh2)", "u*v*(dx(mesh1) + dx(mesh2)"])
->>>>>>> a7383a4f
 def test_two_form(mesh1, mesh2, form, expect):
     V = FunctionSpace(mesh1, "DG", 0)
 
