import abc
import ufl

import firedrake
from firedrake.utils import cached_property
from firedrake import expression
from firedrake import functionspace
from firedrake import functionspaceimpl
from firedrake import function
from pyop2.utils import as_tuple


__all__ = ['project', 'Projector']


def sanitise_input(v, V):
    if isinstance(v, expression.Expression):
        shape = v.value_shape()
        # Build a function space that supports PointEvaluation so that
        # we can interpolate into it.
        deg = max(as_tuple(V.ufl_element().degree()))

        if v.rank() == 0:
            fs = functionspace.FunctionSpace(V.mesh(), 'DG', deg+1)
        elif v.rank() == 1:
            fs = functionspace.VectorFunctionSpace(V.mesh(), 'DG',
                                                   deg+1,
                                                   dim=shape[0])
        else:
            fs = functionspace.TensorFunctionSpace(V.mesh(), 'DG',
                                                   deg+1,
                                                   shape=shape)
        f = function.Function(fs)
        f.interpolate(v)
        return f
    elif isinstance(v, function.Function):
        return v
    elif isinstance(v, ufl.classes.Expr):
        return v
    else:
        raise ValueError("Can't project from source object %r" % v)


def create_output(V, name=None):
    if isinstance(V, functionspaceimpl.WithGeometry):
        return function.Function(V, name=name)
    elif isinstance(V, function.Function):
        return V
    else:
        raise ValueError("Can't project into target object %r" % V)


def check_meshes(source, target):
    source_mesh = source.ufl_domain()
    target_mesh = target.ufl_domain()
    if source_mesh is None:
        source_mesh = target_mesh
    if target_mesh is None:
        raise ValueError("Target space must have a mesh")
    if source_mesh.ufl_cell() != target_mesh.ufl_cell():
        raise ValueError("Mismatching cells in source (%r) and target (%r) meshes" %
                         (source_mesh.ufl_cell(), target_mesh.ufl_cell()))
    return source_mesh, target_mesh


def project(v, V, bcs=None,
            solver_parameters=None,
            form_compiler_parameters=None,
            use_slate_for_inverse=True,
            name=None):
    """Project an :class:`.Expression` or :class:`.Function` into a :class:`.FunctionSpace`

    :arg v: the :class:`.Expression`, :class:`ufl.Expr` or
         :class:`.Function` to project
    :arg V: the :class:`.FunctionSpace` or :class:`.Function` to project into
    :arg bcs: boundary conditions to apply in the projection
    :arg solver_parameters: parameters to pass to the solver used when
         projecting.
    :arg form_compiler_parameters: parameters to the form compiler
    :arg use_slate_for_inverse: compute mass inverse cell-wise using
         SLATE (ignored for non-DG function spaces).
    :arg name: name of the resulting :class:`.Function`

    If ``V`` is a :class:`.Function` then ``v`` is projected into
    ``V`` and ``V`` is returned. If `V` is a :class:`.FunctionSpace`
    then ``v`` is projected into a new :class:`.Function` and that
    :class:`.Function` is returned."""

    val = Projector(v, V, bcs=bcs, solver_parameters=solver_parameters,
                    form_compiler_parameters=form_compiler_parameters,
                    use_slate_for_inverse=use_slate_for_inverse).project()
    val.rename(name)
    return val


class Assigner(object):
    def __init__(self, source, target):
        self.source = source
        self.target = target

    def project(self):
        self.target.assign(self.source)
        return self.target


class ProjectorBase(object, metaclass=abc.ABCMeta):
    def __init__(self, source, target, bcs=None, solver_parameters=None,
                 form_compiler_parameters=None, constant_jacobian=True,
                 use_slate_for_inverse=True):
        if solver_parameters is None:
            solver_parameters = {}
        else:
<<<<<<< HEAD
            fs = functionspace.TensorFunctionSpace(V.mesh(), 'DG',
                                                   deg+1,
                                                   shape=shape)
        f = function.Function(fs)
        f.interpolate(v)
        v = f
    elif isinstance(v, function.Function):
        if v.function_space().mesh() != ret.function_space().mesh():
            raise RuntimeError("Can't project between mismatching meshes")
    elif not isinstance(v, ufl.core.expr.Expr):
        raise RuntimeError("Can only project from expressions and functions, not %r" % type(v))

    if v.ufl_shape != ret.ufl_shape:
        raise RuntimeError('Shape mismatch between source %s and target function spaces %s in project' %
                           (v.ufl_shape, ret.ufl_shape))

    p = ufl_expr.TestFunction(V)
    q = ufl_expr.TrialFunction(V)
    a = ufl.inner(q, p) * ufl.dx(domain=V.mesh())
    L = ufl.inner(v, p) * ufl.dx(domain=V.mesh())

    # Default to 1e-8 relative tolerance
    if solver_parameters is None:
        solver_parameters = {'ksp_type': 'cg', 'ksp_rtol': 1e-8}
    else:
        solver_parameters.setdefault('ksp_type', 'cg')
        solver_parameters.setdefault('ksp_rtol', 1e-8)
=======
            solver_parameters = solver_parameters.copy()
        solver_parameters.setdefault("ksp_type", "cg")
        solver_parameters.setdefault("ksp_rtol", 1e-8)
        self.source = source
        self.target = target
        self.solver_parameters = solver_parameters
        self.form_compiler_parameters = form_compiler_parameters
        self.bcs = bcs
        self.constant_jacobian = constant_jacobian
        try:
            element = self.target.function_space().finat_element
            is_dg = element.entity_dofs() == element.entity_closure_dofs()
            is_variable_layers = self.target.function_space().mesh().variable_layers
        except AttributeError:
            # Mixed space
            is_dg = False
            is_variable_layers = True
        self.use_slate_for_inverse = use_slate_for_inverse and is_dg and not is_variable_layers

    @cached_property
    def A(self):
        u = firedrake.TrialFunction(self.target.function_space())
        v = firedrake.TestFunction(self.target.function_space())
        a = firedrake.inner(u, v)*firedrake.dx
        if self.use_slate_for_inverse:
            a = firedrake.Tensor(a).inv
        A = firedrake.assemble(a, bcs=self.bcs,
                               form_compiler_parameters=self.form_compiler_parameters)
        return A

    @cached_property
    def solver(self):
        return firedrake.LinearSolver(self.A, solver_parameters=self.solver_parameters)

    @property
    def apply_massinv(self):
        if not self.constant_jacobian:
            firedrake.assemble(self.A.a, tensor=self.A, bcs=self.bcs,
                               form_compiler_parameters=self.form_compiler_parameters)
        if self.use_slate_for_inverse:
            def solve(x, b):
                self.A.force_evaluation()
                with x.dat.vec_wo as x_, b.dat.vec_ro as b_:
                    self.A.petscmat.mult(b_, x_)
            return solve
        else:
            return self.solver.solve

    @cached_property
    def residual(self):
        return firedrake.Function(self.target.function_space())

    @abc.abstractproperty
    def rhs(self):
        pass

    def project(self):
        self.apply_massinv(self.target, self.rhs)
        return self.target


class BasicProjector(ProjectorBase):

    @cached_property
    def rhs_form(self):
        v = firedrake.TestFunction(self.target.function_space())
        form = firedrake.inner(self.source, v)*firedrake.dx
        return form
>>>>>>> cffc0e85

    @cached_property
    def assembler(self):
        from firedrake.assemble import create_assembly_callable
        return create_assembly_callable(self.rhs_form, tensor=self.residual,
                                        form_compiler_parameters=self.form_compiler_parameters)

    @property
    def rhs(self):
        self.assembler()
        return self.residual


class SupermeshProjector(ProjectorBase):
    @cached_property
    def mixed_mass(self):
        from firedrake.supermeshing import assemble_mixed_mass_matrix
        return assemble_mixed_mass_matrix(self.source.function_space(),
                                          self.target.function_space())

    @property
    def rhs(self):
        with self.source.dat.vec_ro as u, self.residual.dat.vec_wo as v:
            self.mixed_mass.mult(u, v)
        return self.residual


def Projector(v, v_out, bcs=None, solver_parameters=None,
              form_compiler_parameters=None, constant_jacobian=True,
              use_slate_for_inverse=False):
    """
    A projector projects a UFL expression into a function space
    and places the result in a function from that function space,
    allowing the solver to be reused. Projection reverts to an assign
    operation if ``v`` is a :class:`.Function` and belongs to the same
    function space as ``v_out``.

    :arg v: the :class:`ufl.Expr` or
         :class:`.Function` to project
    :arg V: :class:`.Function` (or :class:`~.FunctionSpace`) to put the result in.
    :arg bcs: an optional set of :class:`.DirichletBC` objects to apply
              on the target function space.
    :arg solver_parameters: parameters to pass to the solver used when
         projecting.
    :arg constant_jacobian: Is the projection matrix constant between calls?
        Say False if you have moving meshes.
    :arg use_slate_for_inverse: compute mass inverse cell-wise using
         SLATE (only valid for DG function spaces).
    """
    target = create_output(v_out)
    source = sanitise_input(v, target.function_space())
    source_mesh, target_mesh = check_meshes(source, target)
    if source.ufl_shape != target.ufl_shape:
        raise ValueError("Shape mismatch between source %s and target %s in project" %
                         (source.ufl_shape, target.ufl_shape))
    if isinstance(v, function.Function) and not bcs and v.function_space() == target.function_space():
        return Assigner(source, target)
    elif source_mesh == target_mesh:
        return BasicProjector(source, target, bcs=bcs, solver_parameters=solver_parameters,
                              form_compiler_parameters=form_compiler_parameters,
                              constant_jacobian=constant_jacobian,
                              use_slate_for_inverse=use_slate_for_inverse)
    else:
        if bcs is not None:
            raise ValueError("Haven't implemented supermesh projection with boundary conditions yet, sorry!")
        if not isinstance(source, function.Function):
            raise NotImplementedError("Only for source Functions, not %s" % type(source))
        return SupermeshProjector(source, target, bcs=bcs, solver_parameters=solver_parameters,
                                  form_compiler_parameters=form_compiler_parameters,
                                  constant_jacobian=constant_jacobian,
                                  use_slate_for_inverse=use_slate_for_inverse)<|MERGE_RESOLUTION|>--- conflicted
+++ resolved
@@ -110,35 +110,6 @@
         if solver_parameters is None:
             solver_parameters = {}
         else:
-<<<<<<< HEAD
-            fs = functionspace.TensorFunctionSpace(V.mesh(), 'DG',
-                                                   deg+1,
-                                                   shape=shape)
-        f = function.Function(fs)
-        f.interpolate(v)
-        v = f
-    elif isinstance(v, function.Function):
-        if v.function_space().mesh() != ret.function_space().mesh():
-            raise RuntimeError("Can't project between mismatching meshes")
-    elif not isinstance(v, ufl.core.expr.Expr):
-        raise RuntimeError("Can only project from expressions and functions, not %r" % type(v))
-
-    if v.ufl_shape != ret.ufl_shape:
-        raise RuntimeError('Shape mismatch between source %s and target function spaces %s in project' %
-                           (v.ufl_shape, ret.ufl_shape))
-
-    p = ufl_expr.TestFunction(V)
-    q = ufl_expr.TrialFunction(V)
-    a = ufl.inner(q, p) * ufl.dx(domain=V.mesh())
-    L = ufl.inner(v, p) * ufl.dx(domain=V.mesh())
-
-    # Default to 1e-8 relative tolerance
-    if solver_parameters is None:
-        solver_parameters = {'ksp_type': 'cg', 'ksp_rtol': 1e-8}
-    else:
-        solver_parameters.setdefault('ksp_type', 'cg')
-        solver_parameters.setdefault('ksp_rtol', 1e-8)
-=======
             solver_parameters = solver_parameters.copy()
         solver_parameters.setdefault("ksp_type", "cg")
         solver_parameters.setdefault("ksp_rtol", 1e-8)
@@ -207,7 +178,6 @@
         v = firedrake.TestFunction(self.target.function_space())
         form = firedrake.inner(self.source, v)*firedrake.dx
         return form
->>>>>>> cffc0e85
 
     @cached_property
     def assembler(self):
