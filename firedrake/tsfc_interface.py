"""Provides the interface to TSFC for compiling a form, and transforms the TSFC-
generated code in order to make it suitable for passing to the backends."""
import pickle

from hashlib import md5
from os import path, environ, getuid, makedirs
import gzip
import os
import zlib
import tempfile
import collections

import ufl
from ufl import Form
from .ufl_expr import TestFunction

from tsfc import compile_form as tsfc_compile_form
from tsfc.parameters import PARAMETERS as tsfc_default_parameters

from pyop2.caching import Cached
from pyop2.op2 import Kernel
from pyop2.mpi import COMM_WORLD

from coffee.base import Invert, ComplexInvert

from firedrake.formmanipulation import split_form

from firedrake.parameters import parameters as default_parameters
from firedrake import utils
<<<<<<< HEAD
=======


# Set TSFC default scalar type at load time
tsfc_default_parameters["scalar_type"] = utils.ScalarType_c
>>>>>>> ae234889


KernelInfo = collections.namedtuple("KernelInfo",
                                    ["kernel",
                                     "integral_type",
                                     "oriented",
                                     "subdomain_id",
                                     "domain_number",
                                     "coefficient_map",
                                     "needs_cell_facets",
                                     "pass_layer_arg",
                                     "needs_cell_sizes"])


class TSFCKernel(Cached):

    _cache = {}

    _cachedir = environ.get('FIREDRAKE_TSFC_KERNEL_CACHE_DIR',
                            path.join(tempfile.gettempdir(),
                                      'firedrake-tsfc-kernel-cache-uid%d' % getuid()))

    @classmethod
    def _cache_lookup(cls, key):
        key, comm = key
        return cls._cache.get(key) or cls._read_from_disk(key, comm)

    @classmethod
    def _read_from_disk(cls, key, comm):
        if comm.rank == 0:
            cache = cls._cachedir
            shard, disk_key = key[:2], key[2:]
            filepath = os.path.join(cache, shard, disk_key)
            val = None
            if os.path.exists(filepath):
                try:
                    with gzip.open(filepath, 'rb') as f:
                        val = f.read()
                except zlib.error:
                    pass

            comm.bcast(val, root=0)
        else:
            val = comm.bcast(None, root=0)

        if val is None:
            raise KeyError("Object with key %s not found" % key)
        return cls._cache.setdefault(key, pickle.loads(val))

    @classmethod
    def _cache_store(cls, key, val):
        key, comm = key
        cls._cache[key] = val
        _ensure_cachedir(comm=comm)
        if comm.rank == 0:
            val._key = key
            shard, disk_key = key[:2], key[2:]
            filepath = os.path.join(cls._cachedir, shard, disk_key)
            tempfile = os.path.join(cls._cachedir, shard, "%s_p%d.tmp" % (disk_key, os.getpid()))
            # No need for a barrier after this, since non root
            # processes will never race on this file.
            os.makedirs(os.path.join(cls._cachedir, shard), exist_ok=True)
            with gzip.open(tempfile, 'wb') as f:
                pickle.dump(val, f, 0)
            os.rename(tempfile, filepath)
        comm.barrier()

    @classmethod
    def _cache_key(cls, form, name, parameters, number_map, interface, coffee=False):
        # FIXME Making the COFFEE parameters part of the cache key causes
        # unnecessary repeated calls to TSFC when actually only the kernel code
        # needs to be regenerated
        return md5((form.signature() + name
                    + str(sorted(default_parameters["coffee"].items()))
                    + str(sorted(parameters.items()))
                    + str(number_map)
                    + str(type(interface))
                    + str(coffee)).encode()).hexdigest(), form.ufl_domains()[0].comm

    def __init__(self, form, name, parameters, number_map, interface, coffee=False):
        """A wrapper object for one or more TSFC kernels compiled from a given :class:`~ufl.classes.Form`.

        :arg form: the :class:`~ufl.classes.Form` from which to compile the kernels.
        :arg name: a prefix to be applied to the compiled kernel names. This is primarily useful for debugging.
        :arg parameters: a dict of parameters to pass to the form compiler.
        :arg number_map: a map from local coefficient numbers to global ones (useful for split forms).
        :arg interface: the KernelBuilder interface for TSFC (may be None)
        """
        if self._initialized:
            return

        assemble_inverse = parameters.get("assemble_inverse", False)
        coffee = coffee or assemble_inverse
        tree = tsfc_compile_form(form, prefix=name, parameters=parameters, interface=interface, coffee=coffee)
        kernels = []
        for kernel in tree:
            # Set optimization options
            opts = default_parameters["coffee"]
            ast = kernel.ast
            ast = ast if not assemble_inverse else _inverse(ast)
            # Unwind coefficient numbering
            numbers = tuple(number_map[c] for c in kernel.coefficient_numbers)
            kernels.append(KernelInfo(kernel=Kernel(ast, ast.name, opts=opts),
                                      integral_type=kernel.integral_type,
                                      oriented=kernel.oriented,
                                      subdomain_id=kernel.subdomain_id,
                                      domain_number=kernel.domain_number,
                                      coefficient_map=numbers,
                                      needs_cell_facets=False,
                                      pass_layer_arg=False,
                                      needs_cell_sizes=kernel.needs_cell_sizes))
        self.kernels = tuple(kernels)
        self._initialized = True


SplitKernel = collections.namedtuple("SplitKernel", ["indices",
                                                     "kinfo"])


def compile_form(form, name, parameters=None, inverse=False, split=True, interface=None, coffee=False):
    """Compile a form using TSFC.

    :arg form: the :class:`~ufl.classes.Form` to compile.
    :arg name: a prefix for the generated kernel functions.
    :arg parameters: optional dict of parameters to pass to the form
         compiler. If not provided, parameters are read from the
         ``form_compiler`` slot of the Firedrake
         :data:`~.parameters` dictionary (which see).
    :arg inverse: If True then assemble the inverse of the local tensor.
    :arg split: If ``False``, then don't split mixed forms.
    :arg coffee: compile coffee kernel instead of loopy kernel

    Returns a tuple of tuples of
    (index, integral type, subdomain id, coordinates, coefficients, needs_orientations, :class:`Kernels <pyop2.op2.Kernel>`).

    ``needs_orientations`` indicates whether the form requires cell
    orientation information (for correctly pulling back to reference
    elements on embedded manifolds).

    The coordinates are extracted from the domain of the integral (a
    :func:`~.Mesh`)

    """

    # Check that we get a Form
    if not isinstance(form, Form):
        raise RuntimeError("Unable to convert object to a UFL form: %s" % repr(form))

    if parameters is None:
        parameters = default_parameters["form_compiler"].copy()
    else:
        # Override defaults with user-specified values
        _ = parameters
        parameters = default_parameters["form_compiler"].copy()
        parameters.update(_)

    # We stash the compiled kernels on the form so we don't have to recompile
    # if we assemble the same form again with the same optimisations
    cache = form._cache.setdefault("firedrake_kernels", {})

    def tuplify(params):
        return tuple((k, params[k]) for k in sorted(params))

    key = (tuplify(default_parameters["coffee"]), name, tuplify(parameters), split)
    try:
        return cache[key]
    except KeyError:
        pass

    kernels = []
    # A map from all form coefficients to their number.
    coefficient_numbers = dict((c, n)
                               for (n, c) in enumerate(form.coefficients()))
    if split:
        iterable = split_form(form)
    else:
        iterable = ([(0, )*len(form.arguments()), form], )
    for idx, f in iterable:
        f = _real_mangle(f)
        # Map local coefficient numbers (as seen inside the
        # compiler) to the global coefficient numbers
        number_map = dict((n, coefficient_numbers[c])
                          for (n, c) in enumerate(f.coefficients()))
        kinfos = TSFCKernel(f, name + "".join(map(str, idx)), parameters,
                            number_map, interface, coffee).kernels
        for kinfo in kinfos:
            kernels.append(SplitKernel(idx, kinfo))

    kernels = tuple(kernels)
    return cache.setdefault(key, kernels)


def _real_mangle(form):
    """If the form contains arguments in the Real function space, replace these with literal 1 before passing to tsfc."""

    a = form.arguments()
    reals = [x.ufl_element().family() == "Real" for x in a]
    if not any(reals):
        return form
    replacements = {}
    for arg, r in zip(a, reals):
        if r:
            replacements[arg] = 1
    # If only the test space is Real, we need to turn the trial function into a test function.
    if reals == [True, False]:
        replacements[a[1]] = TestFunction(a[1].function_space())
    return ufl.replace(form, replacements)


def clear_cache(comm=None):
    """Clear the Firedrake TSFC kernel cache."""
    comm = comm or COMM_WORLD
    if comm.rank == 0:
        import shutil
        shutil.rmtree(TSFCKernel._cachedir, ignore_errors=True)
        _ensure_cachedir(comm=comm)


def _ensure_cachedir(comm=None):
    """Ensure that the TSFC kernel cache directory exists."""
    comm = comm or COMM_WORLD
    if comm.rank == 0:
        makedirs(TSFCKernel._cachedir, exist_ok=True)


def _inverse(kernel):
    """Modify ``kernel`` so to assemble the inverse of the local tensor."""

    local_tensor = kernel.args[0]
    print(local_tensor)

    if len(local_tensor.size) != 2 or local_tensor.size[0] != local_tensor.size[1]:
        raise ValueError("Can only assemble the inverse of a square 2-form")

    name = local_tensor.sym.symbol
    size = local_tensor.size[0]

    if utils.complex_mode:
        kernel.children[0].children.append(ComplexInvert(name, size))
    else:
        kernel.children[0].children.append(Invert(name, size))

    return kernel<|MERGE_RESOLUTION|>--- conflicted
+++ resolved
@@ -27,13 +27,9 @@
 
 from firedrake.parameters import parameters as default_parameters
 from firedrake import utils
-<<<<<<< HEAD
-=======
-
 
 # Set TSFC default scalar type at load time
 tsfc_default_parameters["scalar_type"] = utils.ScalarType_c
->>>>>>> ae234889
 
 
 KernelInfo = collections.namedtuple("KernelInfo",
