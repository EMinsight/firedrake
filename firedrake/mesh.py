import numpy as np
import ctypes
import os
import sys
import ufl
import weakref
from collections import OrderedDict, defaultdict
from ufl.classes import ReferenceGrad
import enum
import numbers

from mpi4py import MPI
from pyop2.datatypes import IntType
from pyop2 import op2
from pyop2.base import DataSet
from pyop2.mpi import COMM_WORLD, dup_comm
from pyop2.profiling import timed_function, timed_region
from pyop2.utils import as_tuple, tuplify

import firedrake.dmplex as dmplex
import firedrake.expression as expression
import firedrake.extrusion_numbering as extnum
import firedrake.extrusion_utils as eutils
import firedrake.spatialindex as spatialindex
import firedrake.utils as utils
from firedrake.interpolation import interpolate
from firedrake.logging import info_red
from firedrake.parameters import parameters
from firedrake.petsc import PETSc, OptionsManager


__all__ = ['Mesh', 'ExtrudedMesh', 'SubDomainData', 'unmarked',
           'DistributedMeshOverlapType']


_cells = {
    1: {2: "interval"},
    2: {3: "triangle", 4: "quadrilateral"},
    3: {4: "tetrahedron"}
}


unmarked = -1
"""A mesh marker that selects all entities that are not explicitly marked."""


class DistributedMeshOverlapType(enum.Enum):
    """How should the mesh overlap be grown for distributed meshes?

    Possible options are:

     - :attr:`NONE`:  Don't overlap distributed meshes, only useful for problems with
              no interior facet integrals.
     - :attr:`FACET`: Add ghost entities in the closure of the star of
              facets.
     - :attr:`VERTEX`: Add ghost entities in the closure of the star
              of vertices.

    Defaults to :attr:`FACET`.
    """
    NONE = 1
    FACET = 2
    VERTEX = 3


class _Facets(object):
    """Wrapper class for facet interation information on a :func:`Mesh`

    .. warning::

       The unique_markers argument **must** be the same on all processes."""
    def __init__(self, mesh, classes, kind, facet_cell, local_facet_number, markers=None,
                 unique_markers=None):

        self.mesh = mesh

        classes = as_tuple(classes, int, 3)
        self.classes = classes

        self.kind = kind
        assert kind in ["interior", "exterior"]
        if kind == "interior":
            self._rank = 2
        else:
            self._rank = 1

        self.facet_cell = facet_cell

        if isinstance(self.set, op2.ExtrudedSet):
            dset = op2.DataSet(self.set.parent, self._rank)
        else:
            dset = op2.DataSet(self.set, self._rank)

        # Dat indicating which local facet of each adjacent cell corresponds
        # to the current facet.
        self.local_facet_dat = op2.Dat(dset, local_facet_number, np.uintc,
                                       "%s_%s_local_facet_number" %
                                       (self.mesh.name, self.kind))

        # assert that markers is a proper subset of unique_markers
        if markers is not None:
            assert set(markers) <= set(unique_markers).union([unmarked]), \
                "Every marker has to be contained in unique_markers"

        self.markers = markers
        self.unique_markers = [] if unique_markers is None else unique_markers
        self._subsets = {}

    @utils.cached_property
    def set(self):
        size = self.classes
        if isinstance(self.mesh, ExtrudedMeshTopology):
            label = "%s_facets" % self.kind
            layers = self.mesh.entity_layers(1, label)
            base = getattr(self.mesh._base_mesh, label).set
            return op2.ExtrudedSet(base, layers=layers)
        return op2.Set(size, "%sFacets" % self.kind.capitalize()[:3],
                       comm=self.mesh.comm)

    @utils.cached_property
    def _null_subset(self):
        '''Empty subset for the case in which there are no facets with
        a given marker value. This is required because not all
        markers need be represented on all processors.'''

        return op2.Subset(self.set, [])

    def measure_set(self, integral_type, subdomain_id,
                    all_integer_subdomain_ids=None):
        """Return an iteration set appropriate for the requested integral type.

        :arg integral_type: The type of the integral (should be a facet measure).
        :arg subdomain_id: The subdomain of the mesh to iterate over.
             Either an integer, an iterable of integers or the special
             subdomains ``"everywhere"`` or ``"otherwise"``.
        :arg all_integer_subdomain_ids: Information to interpret the
             ``"otherwise"`` subdomain.  ``"otherwise"`` means all
             entities not explicitly enumerated by the integer
             subdomains provided here.  For example, if
             all_integer_subdomain_ids is empty, then ``"otherwise" ==
             "everywhere"``.  If it contains ``(1, 2)``, then
             ``"otherwise"`` is all entities except those marked by
             subdomains 1 and 2.

         :returns: A :class:`pyop2.Subset` for iteration.
        """
        if integral_type in ("exterior_facet_bottom",
                             "exterior_facet_top",
                             "interior_facet_horiz"):
            # these iterate over the base cell set
            return self.mesh.cell_subset(subdomain_id, all_integer_subdomain_ids)
        elif not (integral_type.startswith("exterior_")
                  or integral_type.startswith("interior_")):
            raise ValueError("Don't know how to construct measure for '%s'" % integral_type)
        if subdomain_id == "everywhere":
            return self.set
        if subdomain_id == "otherwise":
            if all_integer_subdomain_ids is None:
                return self.set
            key = ("otherwise", ) + all_integer_subdomain_ids
            try:
                return self._subsets[key]
            except KeyError:
                ids = [np.where(self.markers == sid)[0]
                       for sid in all_integer_subdomain_ids]
                to_remove = np.unique(np.concatenate(ids))
                indices = np.arange(self.set.total_size, dtype=np.int32)
                indices = np.delete(indices, to_remove)
                return self._subsets.setdefault(key, op2.Subset(self.set, indices))
        else:
            return self.subset(subdomain_id)

    def subset(self, markers):
        """Return the subset corresponding to a given marker value.

        :param markers: integer marker id or an iterable of marker ids
            (or ``None``, for an empty subset).
        """
        valid_markers = set([unmarked]).union(self.unique_markers)
        markers = as_tuple(markers, numbers.Integral)
        if self.markers is None and valid_markers.intersection(markers):
            return self._null_subset
        try:
            return self._subsets[markers]
        except KeyError:
            # check that the given markers are valid
            if len(set(markers).difference(valid_markers)) > 0:
                invalid = set(markers).difference(valid_markers)
                raise LookupError("{0} are not a valid markers (not in {1})".format(invalid, self.unique_markers))

            # build a list of indices corresponding to the subsets selected by
            # markers
            indices = np.concatenate([np.nonzero(self.markers == i)[0]
                                      for i in markers])
            return self._subsets.setdefault(markers, op2.Subset(self.set, indices))

    @utils.cached_property
    def facet_cell_map(self):
        """Map from facets to cells."""
        return op2.Map(self.set, self.mesh.cell_set, self._rank, self.facet_cell,
                       "facet_to_cell_map")


def _from_gmsh(filename, comm=None):
    """Read a Gmsh .msh file from `filename`.

    :kwarg comm: Optional communicator to build the mesh on (defaults to
        COMM_WORLD).
    """
    comm = comm or COMM_WORLD
    # Create a read-only PETSc.Viewer
    gmsh_viewer = PETSc.Viewer().create(comm=comm)
    gmsh_viewer.setType("ascii")
    gmsh_viewer.setFileMode("r")
    gmsh_viewer.setFileName(filename)
    gmsh_plex = PETSc.DMPlex().createGmsh(gmsh_viewer, comm=comm)

    return gmsh_plex


def _from_exodus(filename, comm):
    """Read an Exodus .e or .exo file from `filename`.

    :arg comm: communicator to build the mesh on.
    """
    plex = PETSc.DMPlex().createExodusFromFile(filename, comm=comm)

    return plex


def _from_cgns(filename, comm):
    """Read a CGNS .cgns file from `filename`.

    :arg comm: communicator to build the mesh on.
    """
    plex = PETSc.DMPlex().createCGNSFromFile(filename, comm=comm)
    return plex


def _from_triangle(filename, dim, comm):
    """Read a set of triangle mesh files from `filename`.

    :arg dim: The embedding dimension.
    :arg comm: communicator to build the mesh on.
    """
    basename, ext = os.path.splitext(filename)

    if comm.rank == 0:
        try:
            facetfile = open(basename+".face")
            tdim = 3
        except FileNotFoundError:
            try:
                facetfile = open(basename+".edge")
                tdim = 2
            except FileNotFoundError:
                facetfile = None
                tdim = 1
        if dim is None:
            dim = tdim
        comm.bcast(tdim, root=0)

        with open(basename+".node") as nodefile:
            header = np.fromfile(nodefile, dtype=np.int32, count=2, sep=' ')
            nodecount = header[0]
            nodedim = header[1]
            assert nodedim == dim
            coordinates = np.loadtxt(nodefile, usecols=list(range(1, dim+1)), skiprows=1, dtype=np.double)
            assert nodecount == coordinates.shape[0]

        with open(basename+".ele") as elefile:
            header = np.fromfile(elefile, dtype=np.int32, count=2, sep=' ')
            elecount = header[0]
            eledim = header[1]
            eles = np.loadtxt(elefile, usecols=list(range(1, eledim+1)), dtype=np.int32, skiprows=1)
            assert elecount == eles.shape[0]

        cells = list(map(lambda c: c-1, eles))
    else:
        tdim = comm.bcast(None, root=0)
        cells = None
        coordinates = None
    plex = _from_cell_list(tdim, cells, coordinates, comm=comm)

    # Apply boundary IDs
    if comm.rank == 0:
        facets = None
        try:
            header = np.fromfile(facetfile, dtype=np.int32, count=2, sep=' ')
            edgecount = header[0]
            facets = np.loadtxt(facetfile, usecols=list(range(1, tdim+2)), dtype=np.int32, skiprows=0)
            assert edgecount == facets.shape[0]
        finally:
            facetfile.close()

        if facets is not None:
            vStart, vEnd = plex.getDepthStratum(0)   # vertices
            for facet in facets:
                bid = facet[-1]
                vertices = list(map(lambda v: v + vStart - 1, facet[:-1]))
                join = plex.getJoin(vertices)
                plex.setLabelValue(dmplex.FACE_SETS_LABEL, join[0], bid)

    return plex


def _from_cell_list(dim, cells, coords, comm):
    """
    Create a DMPlex from a list of cells and coords.

    :arg dim: The topological dimension of the mesh
    :arg cells: The vertices of each cell
    :arg coords: The coordinates of each vertex
    :arg comm: communicator to build the mesh on.
    """
    # These types are /correct/, DMPlexCreateFromCellList wants int
    # and double (not PetscInt, PetscReal).
    if comm.rank == 0:
        cells = np.asarray(cells, dtype=np.int32)
        coords = np.asarray(coords, dtype=np.double)
        comm.bcast(cells.shape, root=0)
        comm.bcast(coords.shape, root=0)
        # Provide the actual data on rank 0.
        plex = PETSc.DMPlex().createFromCellList(dim, cells, coords, comm=comm)
    else:
        cell_shape = list(comm.bcast(None, root=0))
        coord_shape = list(comm.bcast(None, root=0))
        cell_shape[0] = 0
        coord_shape[0] = 0
        # Provide empty plex on other ranks
        # A subsequent call to plex.distribute() takes care of parallel partitioning
        plex = PETSc.DMPlex().createFromCellList(dim,
                                                 np.zeros(cell_shape, dtype=np.int32),
                                                 np.zeros(coord_shape, dtype=np.double),
                                                 comm=comm)
    return plex


class MeshTopology(object):
    """A representation of mesh topology."""

    @timed_function("CreateMesh")
    def __init__(self, plex, name, reorder, distribution_parameters):
        """Half-initialise a mesh topology.

        :arg plex: :class:`DMPlex` representing the mesh topology
        :arg name: name of the mesh
        :arg reorder: whether to reorder the mesh (bool)
        :arg distribution_parameters: options controlling mesh
            distribution, see :func:`Mesh` for details.
        """
        # Do some validation of the input mesh
        distribute = distribution_parameters.get("partition")
        self._distribution_parameters = distribution_parameters.copy()
        if distribute is None:
            distribute = True

        overlap_type, overlap = distribution_parameters.get("overlap_type",
                                                            (DistributedMeshOverlapType.FACET, 1))

        if overlap < 0:
            raise ValueError("Overlap depth must be >= 0")
        if overlap_type == DistributedMeshOverlapType.NONE:
            def add_overlap():
                pass
            if overlap > 0:
                raise ValueError("Can't have NONE overlap with overlap > 0")
        elif overlap_type == DistributedMeshOverlapType.FACET:
            def add_overlap():
                dmplex.set_adjacency_callback(self._plex)
                self._plex.distributeOverlap(overlap)
                dmplex.clear_adjacency_callback(self._plex)
                self._grown_halos = True
        elif overlap_type == DistributedMeshOverlapType.VERTEX:
            def add_overlap():
                # Default is FEM (vertex star) adjacency.
                self._plex.distributeOverlap(overlap)
                self._grown_halos = True
        else:
            raise ValueError("Unknown overlap type %r" % overlap_type)

        dmplex.validate_mesh(plex)
        plex.setFromOptions()
        utils._init()

        self._plex = plex
        self.name = name
        self.comm = dup_comm(plex.comm.tompi4py())

        # A cache of shared function space data on this mesh
        self._shared_data_cache = defaultdict(dict)

        # Cell subsets for integration over subregions
        self._subsets = {}
        # Mark exterior and interior facets
        # Note.  This must come before distribution, because otherwise
        # DMPlex will consider facets on the domain boundary to be
        # exterior, which is wrong.
        label_boundary = (self.comm.size == 1) or distribute
        dmplex.label_facets(plex, label_boundary=label_boundary)

        # Distribute the dm to all ranks
        if self.comm.size > 1 and distribute:
            # We distribute with overlap zero, in case we're going to
            # refine this mesh in parallel.  Later, when we actually use
            # it, we grow the halo.
            partitioner = plex.getPartitioner()
            if IntType.itemsize == 8:
                # Default to PTSCOTCH on 64bit ints (Chaco is 32 bit int only)
                from firedrake_configuration import get_config
                if get_config().get("options", {}).get("with_parmetis", False):
                    partitioner.setType(partitioner.Type.PARMETIS)
                else:
                    partitioner.setType(partitioner.Type.PTSCOTCH)
            else:
                partitioner.setType(partitioner.Type.CHACO)
            try:
                sizes, points = distribute
                partitioner.setType(partitioner.Type.SHELL)
                partitioner.setShellPartition(self.comm.size, sizes, points)
            except TypeError:
                pass
            partitioner.setFromOptions()
            plex.distribute(overlap=0)

        dim = plex.getDimension()

        # Allow empty local meshes on a process
        cStart, cEnd = plex.getHeightStratum(0)  # cells
        if cStart == cEnd:
            nfacets = -1
        else:
            nfacets = plex.getConeSize(cStart)

        # TODO: this needs to be updated for mixed-cell meshes.
        nfacets = self.comm.allreduce(nfacets, op=MPI.MAX)

        self._grown_halos = False
        self._ufl_cell = ufl.Cell(_cells[dim][nfacets])

        # A set of weakrefs to meshes that are explicitly labelled as being
        # parallel-compatible for interpolation/projection/supermeshing
        # To set, do e.g.
        # target_mesh._parallel_compatible = {weakref.ref(source_mesh)}
        self._parallel_compatible = None

        def callback(self):
            """Finish initialisation."""
            del self._callback
            if self.comm.size > 1:
                add_overlap()

            if reorder:
                with timed_region("Mesh: reorder"):
                    old_to_new = self._plex.getOrdering(PETSc.Mat.OrderingType.RCM).indices
                    reordering = np.empty_like(old_to_new)
                    reordering[old_to_new] = np.arange(old_to_new.size, dtype=old_to_new.dtype)
            else:
                # No reordering
                reordering = None
            self._did_reordering = bool(reorder)

            # Mark OP2 entities and derive the resulting Plex renumbering
            with timed_region("Mesh: numbering"):
                dmplex.mark_entity_classes(self._plex)
                self._entity_classes = dmplex.get_entity_classes(self._plex).astype(int)
                self._plex_renumbering = dmplex.plex_renumbering(self._plex,
                                                                 self._entity_classes,
                                                                 reordering)

                # Derive a cell numbering from the Plex renumbering
                entity_dofs = np.zeros(dim+1, dtype=IntType)
                entity_dofs[-1] = 1

                self._cell_numbering = self.create_section(entity_dofs)
                entity_dofs[:] = 0
                entity_dofs[0] = 1
                self._vertex_numbering = self.create_section(entity_dofs)

                entity_dofs[:] = 0
                entity_dofs[-2] = 1
                facet_numbering = self.create_section(entity_dofs)
                self._facet_ordering = dmplex.get_facet_ordering(self._plex, facet_numbering)
        self._callback = callback

    layers = None
    """No layers on unstructured mesh"""

    variable_layers = False
    """No variable layers on unstructured mesh"""

    def mpi_comm(self):
        """The MPI communicator this mesh is built on (an mpi4py object)."""
        return self.comm

    @timed_function("CreateMesh")
    def init(self):
        """Finish the initialisation of the mesh."""
        if hasattr(self, '_callback'):
            self._callback(self)

    @property
    def topology(self):
        """The underlying mesh topology object."""
        return self

    @property
    def topological(self):
        """Alias of topology.

        This is to ensure consistent naming for some multigrid codes."""
        return self

    def ufl_cell(self):
        """The UFL :class:`~ufl.classes.Cell` associated with the mesh."""
        return self._ufl_cell

    @utils.cached_property
    def cell_closure(self):
        """2D array of ordered cell closures

        Each row contains ordered cell entities for a cell, one row per cell.
        """
        plex = self._plex
        dim = plex.getDimension()

        # Cell numbering and global vertex numbering
        cell_numbering = self._cell_numbering
        vertex_numbering = self._vertex_numbering.createGlobalSection(plex.getPointSF())

        cell = self.ufl_cell()
        assert dim == cell.topological_dimension()
        if cell.is_simplex():
            import FIAT
            topology = FIAT.ufc_cell(cell).get_topology()
            entity_per_cell = np.zeros(len(topology), dtype=IntType)
            for d, ents in topology.items():
                entity_per_cell[d] = len(ents)

            return dmplex.closure_ordering(plex, vertex_numbering,
                                           cell_numbering, entity_per_cell)

        elif cell.cellname() == "quadrilateral":
            from firedrake_citations import Citations
            Citations().register("Homolya2016")
            Citations().register("McRae2016")
            # Quadrilateral mesh
            cell_ranks = dmplex.get_cell_remote_ranks(plex)

            facet_orientations = dmplex.quadrilateral_facet_orientations(
                plex, vertex_numbering, cell_ranks)

            cell_orientations = dmplex.orientations_facet2cell(
                plex, vertex_numbering, cell_ranks,
                facet_orientations, cell_numbering)

            dmplex.exchange_cell_orientations(plex,
                                              cell_numbering,
                                              cell_orientations)

            return dmplex.quadrilateral_closure_ordering(
                plex, vertex_numbering, cell_numbering, cell_orientations)

        else:
            raise NotImplementedError("Cell type '%s' not supported." % cell)

    def _facets(self, kind):
        if kind not in ["interior", "exterior"]:
            raise ValueError("Unknown facet type '%s'" % kind)

        dm = self._plex
        facets, classes = dmplex.get_facets_by_class(dm, (kind + "_facets").encode(),
                                                     self._facet_ordering)
        label = dmplex.FACE_SETS_LABEL
        if dm.hasLabel(label):
            from mpi4py import MPI
            markers = dmplex.get_facet_markers(dm, facets)
            local_markers = set(dm.getLabelIdIS(label).indices)

            def merge_ids(x, y, datatype):
                return x.union(y)

            op = MPI.Op.Create(merge_ids, commute=True)

            unique_markers = np.asarray(sorted(self.comm.allreduce(local_markers, op=op)),
                                        dtype=IntType)
            op.Free()
        else:
            markers = None
            unique_markers = None

        local_facet_number, facet_cell = \
            dmplex.facet_numbering(dm, kind, facets,
                                   self._cell_numbering,
                                   self.cell_closure)

        point2facetnumber = {}
        for i, f in enumerate(facets):
            point2facetnumber[f] = i
        obj = _Facets(self, classes, kind,
                      facet_cell, local_facet_number,
                      markers, unique_markers=unique_markers)
        obj.point2facetnumber = point2facetnumber
        return obj

    @utils.cached_property
    def exterior_facets(self):
        return self._facets("exterior")

    @utils.cached_property
    def interior_facets(self):
        return self._facets("interior")

    @utils.cached_property
    def cell_to_facets(self):
        """Returns a :class:`op2.Dat` that maps from a cell index to the local
        facet types on each cell, including the relevant subdomain markers.

        The `i`-th local facet on a cell with index `c` has data
        `cell_facet[c][i]`. The local facet is exterior if
        `cell_facet[c][i][0] == 0`, and interior if the value is `1`.
        The value `cell_facet[c][i][1]` returns the subdomain marker of the
        facet.
        """
        cell_facets = dmplex.cell_facet_labeling(self._plex,
                                                 self._cell_numbering,
                                                 self.cell_closure)
        if isinstance(self.cell_set, op2.ExtrudedSet):
            dataset = DataSet(self.cell_set.parent, dim=cell_facets.shape[1:])
        else:
            dataset = DataSet(self.cell_set, dim=cell_facets.shape[1:])
        return op2.Dat(dataset, cell_facets, dtype=cell_facets.dtype,
                       name="cell-to-local-facet-dat")

    def create_section(self, nodes_per_entity, real_tensorproduct=False):
        """Create a PETSc Section describing a function space.

        :arg nodes_per_entity: number of function space nodes per topological entity.
        :returns: a new PETSc Section.
        """
        return dmplex.create_section(self, nodes_per_entity, on_base=real_tensorproduct)

    def node_classes(self, nodes_per_entity, real_tensorproduct=False):
        """Compute node classes given nodes per entity.

        :arg nodes_per_entity: number of function space nodes per topological entity.
        :returns: the number of nodes in each of core, owned, and ghost classes.
        """
        return tuple(np.dot(nodes_per_entity, self._entity_classes))

    def make_cell_node_list(self, global_numbering, entity_dofs, offsets):
        """Builds the DoF mapping.

        :arg global_numbering: Section describing the global DoF numbering
        :arg entity_dofs: FInAT element entity DoFs
        :arg offsets: layer offsets for each entity dof (may be None).
        """
        return dmplex.get_cell_nodes(self, global_numbering,
                                     entity_dofs, offsets)

    def make_dofs_per_plex_entity(self, entity_dofs):
        """Returns the number of DoFs per plex entity for each stratum,
        i.e. [#dofs / plex vertices, #dofs / plex edges, ...].

        :arg entity_dofs: FInAT element entity DoFs
        """
        return [len(entity_dofs[d][0]) for d in sorted(entity_dofs)]

    def make_offset(self, entity_dofs, ndofs, real_tensorproduct=False):
        """Returns None (only for extruded use)."""
        return None

    def _order_data_by_cell_index(self, column_list, cell_data):
        return cell_data[column_list]

    def cell_orientations(self):
        """Return the orientation of each cell in the mesh.

        Use :func:`init_cell_orientations` on the mesh *geometry* to initialise."""
        if not hasattr(self, '_cell_orientations'):
            raise RuntimeError("No cell orientations found, did you forget to call init_cell_orientations?")
        return self._cell_orientations

    def num_cells(self):
        cStart, cEnd = self._plex.getHeightStratum(0)
        return cEnd - cStart

    def num_facets(self):
        fStart, fEnd = self._plex.getHeightStratum(1)
        return fEnd - fStart

    def num_faces(self):
        fStart, fEnd = self._plex.getDepthStratum(2)
        return fEnd - fStart

    def num_edges(self):
        eStart, eEnd = self._plex.getDepthStratum(1)
        return eEnd - eStart

    def num_vertices(self):
        vStart, vEnd = self._plex.getDepthStratum(0)
        return vEnd - vStart

    def num_entities(self, d):
        eStart, eEnd = self._plex.getDepthStratum(d)
        return eEnd - eStart

    def size(self, d):
        return self.num_entities(d)

    def cell_dimension(self):
        """Returns the cell dimension."""
        return self.ufl_cell().topological_dimension()

    def facet_dimension(self):
        """Returns the facet dimension."""
        # Facets have co-dimension 1
        return self.ufl_cell().topological_dimension() - 1

    @utils.cached_property
    def cell_set(self):
        size = list(self._entity_classes[self.cell_dimension(), :])
        return op2.Set(size, "Cells", comm=self.comm)

    def cell_subset(self, subdomain_id, all_integer_subdomain_ids=None):
        """Return a subset over cells with the given subdomain_id.

        :arg subdomain_id: The subdomain of the mesh to iterate over.
             Either an integer, an iterable of integers or the special
             subdomains ``"everywhere"`` or ``"otherwise"``.
        :arg all_integer_subdomain_ids: Information to interpret the
             ``"otherwise"`` subdomain.  ``"otherwise"`` means all
             entities not explicitly enumerated by the integer
             subdomains provided here.  For example, if
             all_integer_subdomain_ids is empty, then ``"otherwise" ==
             "everywhere"``.  If it contains ``(1, 2)``, then
             ``"otherwise"`` is all entities except those marked by
             subdomains 1 and 2.

         :returns: A :class:`pyop2.Subset` for iteration.
        """
        if subdomain_id == "everywhere":
            return self.cell_set
        if subdomain_id == "otherwise":
            if all_integer_subdomain_ids is None:
                return self.cell_set
            key = ("otherwise", ) + all_integer_subdomain_ids
        else:
            key = subdomain_id
        try:
            return self._subsets[key]
        except KeyError:
            if subdomain_id == "otherwise":
                ids = tuple(dmplex.get_cell_markers(self._plex,
                                                    self._cell_numbering,
                                                    sid)
                            for sid in all_integer_subdomain_ids)
                to_remove = np.unique(np.concatenate(ids))
                indices = np.arange(self.cell_set.total_size, dtype=IntType)
                indices = np.delete(indices, to_remove)
            else:
                indices = dmplex.get_cell_markers(self._plex,
                                                  self._cell_numbering,
                                                  subdomain_id)
            return self._subsets.setdefault(key, op2.Subset(self.cell_set, indices))

    def measure_set(self, integral_type, subdomain_id,
                    all_integer_subdomain_ids=None):
        """Return an iteration set appropriate for the requested integral type.

        :arg integral_type: The type of the integral (should be a valid UFL measure).
        :arg subdomain_id: The subdomain of the mesh to iterate over.
             Either an integer, an iterable of integers or the special
             subdomains ``"everywhere"`` or ``"otherwise"``.
        :arg all_integer_subdomain_ids: Information to interpret the
             ``"otherwise"`` subdomain.  ``"otherwise"`` means all
             entities not explicitly enumerated by the integer
             subdomains provided here.  For example, if
             all_integer_subdomain_ids is empty, then ``"otherwise" ==
             "everywhere"``.  If it contains ``(1, 2)``, then
             ``"otherwise"`` is all entities except those marked by
             subdomains 1 and 2.  This should be a dict mapping
             ``integral_type`` to the explicitly enumerated subdomain ids.

         :returns: A :class:`pyop2.Subset` for iteration.
        """
        if all_integer_subdomain_ids is not None:
            all_integer_subdomain_ids = all_integer_subdomain_ids.get(integral_type, None)
        if integral_type == "cell":
            return self.cell_subset(subdomain_id, all_integer_subdomain_ids)
        elif integral_type in ("exterior_facet", "exterior_facet_vert",
                               "exterior_facet_top", "exterior_facet_bottom"):
            return self.exterior_facets.measure_set(integral_type, subdomain_id,
                                                    all_integer_subdomain_ids)
        elif integral_type in ("interior_facet", "interior_facet_vert",
                               "interior_facet_horiz"):
            return self.interior_facets.measure_set(integral_type, subdomain_id,
                                                    all_integer_subdomain_ids)
        else:
            raise ValueError("Unknown integral type '%s'" % integral_type)


class ExtrudedMeshTopology(MeshTopology):
    """Representation of an extruded mesh topology."""

    def __init__(self, mesh, layers):
        """Build an extruded mesh topology from an input mesh topology

        :arg mesh:           the unstructured base mesh topology
        :arg layers:         number of extruded cell layers in the "vertical"
                             direction.
        """
        from firedrake_citations import Citations
        Citations().register("McRae2016")
        Citations().register("Bercea2016")
        # A cache of shared function space data on this mesh
        self._shared_data_cache = defaultdict(dict)

        mesh.init()
        self._base_mesh = mesh
        self.comm = mesh.comm
        # TODO: These attributes are copied so that FunctionSpaceBase can
        # access them directly.  Eventually we would want a better refactoring
        # of responsibilities between mesh and function space.
        self._plex = mesh._plex
        self._plex_renumbering = mesh._plex_renumbering
        self._cell_numbering = mesh._cell_numbering
        self._entity_classes = mesh._entity_classes
        self._subsets = {}
        self._ufl_cell = ufl.TensorProductCell(mesh.ufl_cell(), ufl.interval)
        if layers.shape:
            self.variable_layers = True
            extents = extnum.layer_extents(self._plex,
                                           self._cell_numbering,
                                           layers)
            if np.any(extents[:, 3] - extents[:, 2] <= 0):
                raise NotImplementedError("Vertically disconnected cells unsupported")
            self.layer_extents = extents
            """The layer extents for all mesh points.

            For variable layers, the layer extent does not match those for cells.
            A numpy array of layer extents (in PyOP2 format
            :math:`[start, stop)`), of shape ``(num_mesh_points, 4)`` where
            the first two extents are used for allocation and the last
            two for iteration.
            """
        else:
            self.variable_layers = False
        self.cell_set = op2.ExtrudedSet(mesh.cell_set, layers=layers)

    @property
    def name(self):
        return self._base_mesh.name

    @property
    def cell_closure(self):
        """2D array of ordered cell closures

        Each row contains ordered cell entities for a cell, one row per cell.
        """
        return self._base_mesh.cell_closure

    def _facets(self, kind):
        if kind not in ["interior", "exterior"]:
            raise ValueError("Unknown facet type '%s'" % kind)
        base = getattr(self._base_mesh, "%s_facets" % kind)
        return _Facets(self, base.classes,
                       kind,
                       base.facet_cell,
                       base.local_facet_dat.data_ro_with_halos,
                       markers=base.markers,
                       unique_markers=base.unique_markers)

    def make_cell_node_list(self, global_numbering, entity_dofs, offsets):
        """Builds the DoF mapping.

        :arg global_numbering: Section describing the global DoF numbering
        :arg entity_dofs: FInAT element entity DoFs
        :arg offsets: layer offsets for each entity dof.
        """
        entity_dofs = eutils.flat_entity_dofs(entity_dofs)
        return super().make_cell_node_list(global_numbering, entity_dofs, offsets)

    def make_dofs_per_plex_entity(self, entity_dofs):
        """Returns the number of DoFs per plex entity for each stratum,
        i.e. [#dofs / plex vertices, #dofs / plex edges, ...].

        each entry is a 2-tuple giving the number of dofs on, and
        above the given plex entity.

        :arg entity_dofs: FInAT element entity DoFs

        """
        dofs_per_entity = np.zeros((1 + self._base_mesh.cell_dimension(), 2), dtype=IntType)
        for (b, v), entities in entity_dofs.items():
            dofs_per_entity[b, v] += len(entities[0])
        return tuplify(dofs_per_entity)

    def node_classes(self, nodes_per_entity, real_tensorproduct=False):
        """Compute node classes given nodes per entity.

        :arg nodes_per_entity: number of function space nodes per topological entity.
        :returns: the number of nodes in each of core, owned, and ghost classes.
        """
        if real_tensorproduct:
            nodes = np.asarray(nodes_per_entity)
            nodes_per_entity = sum(nodes[:, i] for i in range(2))
            return super(ExtrudedMeshTopology, self).node_classes(nodes_per_entity)
        elif self.variable_layers:
            return extnum.node_classes(self, nodes_per_entity)
        else:
            nodes = np.asarray(nodes_per_entity)
            nodes_per_entity = sum(nodes[:, i]*(self.layers - i) for i in range(2))
            return super(ExtrudedMeshTopology, self).node_classes(nodes_per_entity)

    def make_offset(self, entity_dofs, ndofs, real_tensorproduct=False):
        """Returns the offset between the neighbouring cells of a
        column for each DoF.

        :arg entity_dofs: FInAT element entity DoFs
        :arg ndofs: number of DoFs in the FInAT element
        """
        entity_offset = [0] * (1 + self._base_mesh.cell_dimension())
        for (b, v), entities in entity_dofs.items():
            entity_offset[b] += len(entities[0])

        dof_offset = np.zeros(ndofs, dtype=IntType)
        if not real_tensorproduct:
            for (b, v), entities in entity_dofs.items():
                for dof_indices in entities.values():
                    for i in dof_indices:
                        dof_offset[i] = entity_offset[b]
        return dof_offset

    @utils.cached_property
    def layers(self):
        """Return the number of layers of the extruded mesh
        represented by the number of occurences of the base mesh."""
        if self.variable_layers:
            raise ValueError("Can't ask for mesh layers with variable layers")
        else:
            return self.cell_set.layers

    def entity_layers(self, height, label=None):
        """Return the number of layers on each entity of a given plex
        height.

        :arg height: The height of the entity to compute the number of
           layers (0 -> cells, 1 -> facets, etc...)
        :arg label: An optional label name used to select points of
           the given height (if None, then all points are used).
        :returns: a numpy array of the number of layers on the asked
           for entities (or a single layer number for the constant
           layer case).
        """
        if self.variable_layers:
            return extnum.entity_layers(self, height, label)
        else:
            return self.cell_set.layers

    def cell_dimension(self):
        """Returns the cell dimension."""
        return (self._base_mesh.cell_dimension(), 1)

    def facet_dimension(self):
        """Returns the facet dimension.

        .. note::

            This only returns the dimension of the "side" (vertical) facets,
            not the "top" or "bottom" (horizontal) facets.

        """
        return (self._base_mesh.facet_dimension(), 1)

    def _order_data_by_cell_index(self, column_list, cell_data):
        cell_list = []
        for col in column_list:
            cell_list += list(range(col, col + (self.layers - 1)))
        return cell_data[cell_list]


class MeshGeometry(ufl.Mesh):
    """A representation of mesh topology and geometry."""

    def __new__(cls, element):
        """Create mesh geometry object."""
        utils._init()
        mesh = super(MeshGeometry, cls).__new__(cls)
        mesh.uid = utils._new_uid()
        assert isinstance(element, ufl.FiniteElementBase)
        ufl.Mesh.__init__(mesh, element, ufl_id=mesh.uid)
        return mesh

    def __init__(self, coordinates):
        """Initialise a mesh geometry from coordinates.

        :arg coordinates: a coordinateless function containing the coordinates
        """
        # Direct link to topology
        self._topology = coordinates.function_space().mesh()

        # Cache mesh object on the coordinateless coordinates function
        coordinates._as_mesh_geometry = weakref.ref(self)

        self._coordinates = coordinates

    def init(self):
        """Finish the initialisation of the mesh.  Most of the time
        this is carried out automatically, however, in some cases (for
        example accessing a property of the mesh directly after
        constructing it) you need to call this manually."""
        if hasattr(self, '_callback'):
            self._callback(self)

    @property
    def topology(self):
        """The underlying mesh topology object."""
        return self._topology

    @property
    def topological(self):
        """Alias of topology.

        This is to ensure consistent naming for some multigrid codes."""
        return self._topology

    @utils.cached_property
    def _coordinates_function(self):
        """The :class:`.Function` containing the coordinates of this mesh."""
        import firedrake.functionspaceimpl as functionspaceimpl
        import firedrake.function as function
        self.init()

        coordinates_fs = self._coordinates.function_space()
        V = functionspaceimpl.WithGeometry(coordinates_fs, self)
        f = function.Function(V, val=self._coordinates)
        return f

    @property
    def coordinates(self):
        """The :class:`.Function` containing the coordinates of this mesh."""
        return self._coordinates_function

    @coordinates.setter
    def coordinates(self, value):
        message = """Cannot re-assign the coordinates.

You are free to change the coordinate values, but if you need a
different coordinate function space, use Mesh(f) to create a new mesh
object whose coordinates are f's values.  (This will not copy the
values from f.)"""

        raise AttributeError(message)

    @utils.cached_property
    def cell_sizes(self):
        """A :class`~.Function` in the :math:`P^1` space containing the local mesh size.

        This is computed by the :math:`L^2` projection of the local mesh element size."""
        from firedrake.ufl_expr import CellSize
        from firedrake.functionspace import FunctionSpace
        from firedrake.projection import project
        P1 = FunctionSpace(self, "Lagrange", 1)
        return project(CellSize(self), P1)

    def clear_cell_sizes(self):
        """Reset the :attr:`cell_sizes` field on this mesh geometry.

        Use this if you move the mesh.
        """
        try:
            del self.cell_size
        except AttributeError:
            pass

    def clear_spatial_index(self):
        """Reset the :attr:`spatial_index` on this mesh geometry.

        Use this if you move the mesh (for example by reassigning to
        the coordinate field)."""
        try:
            del self.spatial_index
        except AttributeError:
            pass

    @utils.cached_property
    def spatial_index(self):
        """Spatial index to quickly find which cell contains a given point."""

        from firedrake import function, functionspace
        from firedrake.parloops import par_loop, READ, MIN, MAX

        gdim = self.ufl_cell().geometric_dimension()
        if gdim <= 1:
            info_red("libspatialindex does not support 1-dimension, falling back on brute force.")
            return None

        # Calculate the bounding boxes for all cells by running a kernel
        V = functionspace.VectorFunctionSpace(self, "DG", 0, dim=gdim)
        coords_min = function.Function(V, dtype=np.float64)
        coords_max = function.Function(V, dtype=np.float64)

        coords_min.dat.data.fill(np.inf)
        coords_max.dat.data.fill(-np.inf)

        if utils.complex_mode:
            import firedrake.function as function
            coords = function.Function(self.coordinates.function_space(), dtype=np.float64)
            coords.dat.data[:] = np.real_if_close(self.coordinates.dat.data_ro, tol=1.e-14)
            if issubclass(coords.dtype.type, np.complex):
                info_red("libspatialindex does not support complex coordinates.")
                return None
        else:
            coords = self.coordinates

        cell_node_list = self.coordinates.function_space().cell_node_list
        nodes_per_cell = len(cell_node_list[0])

        domain = "{{[d, i]: 0 <= d < {0} and 0 <= i < {1}}}".format(gdim, nodes_per_cell)
        instructions = """
        for d, i
            f_min[0, d] = fmin(f_min[0, d], f[i, d])
            f_max[0, d] = fmax(f_max[0, d], f[i, d])
        end
        """
        par_loop((domain, instructions), ufl.dx,
                 {'f': (coords, READ),
                  'f_min': (coords_min, MIN),
                  'f_max': (coords_max, MAX)},
                 is_loopy_kernel=True)

        # Reorder bounding boxes according to the cell indices we use
        column_list = V.cell_node_list.reshape(-1)
        coords_min = self._order_data_by_cell_index(column_list, coords_min.dat.data_ro_with_halos)
        coords_max = self._order_data_by_cell_index(column_list, coords_max.dat.data_ro_with_halos)

        # Build spatial index
        return spatialindex.from_regions(coords_min, coords_max)

    def locate_cell(self, x, tolerance=None):
        """Locate cell containg given point.

        :arg x: point coordinates
        :kwarg tolerance: for checking if a point is in a cell.
        :returns: cell number (int), or None (if the point is not in the domain)
        """

        if self.variable_layers:
            raise NotImplementedError("Cell location not implemented for variable layers")
<<<<<<< HEAD

        x = np.asarray(x, dtype=utils.ScalarType)

=======
        x = np.asarray(x, dtype=utils.ScalarType)
>>>>>>> ae234889
        cell = self._c_locator(tolerance=tolerance)(self.coordinates._ctypes,
                                                    x.ctypes.data_as(ctypes.POINTER(ctypes.c_double)))
        if cell == -1:
            return None
        else:
            return cell

    def _c_locator(self, tolerance=None):
        from pyop2 import compilation
        from pyop2.utils import get_petsc_dir
        import firedrake.function as function
        import firedrake.pointquery_utils as pq_utils

        cache = self.__dict__.setdefault("_c_locator_cache", {})
        try:
            return cache[tolerance]
        except KeyError:
            src = pq_utils.src_locate_cell(self, tolerance=tolerance)
            src += """
    int locator(struct Function *f, double *x)
    {
        struct ReferenceCoords reference_coords;
        return locate_cell(f, x, %(geometric_dimension)d, &to_reference_coords, &to_reference_coords_xtr, &reference_coords);
    }
    """ % dict(geometric_dimension=self.geometric_dimension())

            locator = compilation.load(src, "c", "locator",
                                       cppargs=["-I%s" % os.path.dirname(__file__),
                                                "-I%s/include" % sys.prefix]
                                       + ["-I%s/include" % d for d in get_petsc_dir()],
                                       ldargs=["-L%s/lib" % sys.prefix,
                                               "-lspatialindex_c",
                                               "-Wl,-rpath,%s/lib" % sys.prefix])

            locator.argtypes = [ctypes.POINTER(function._CFunction),
                                ctypes.POINTER(ctypes.c_double)]
            locator.restype = ctypes.c_int
            return cache.setdefault(tolerance, locator)

    def init_cell_orientations(self, expr):
        """Compute and initialise :attr:`cell_orientations` relative to a specified orientation.

        :arg expr: an :class:`.Expression` evaluated to produce a
             reference normal direction.

        """
        import firedrake.function as function
        import firedrake.functionspace as functionspace

        if self.ufl_cell() not in (ufl.Cell('triangle', 3),
                                   ufl.Cell("quadrilateral", 3),
                                   ufl.TensorProductCell(ufl.Cell('interval'), ufl.Cell('interval'),
                                                         geometric_dimension=3)):
            raise NotImplementedError('Only implemented for triangles and quadrilaterals embedded in 3d')

        if hasattr(self.topology, '_cell_orientations'):
            raise RuntimeError("init_cell_orientations already called, did you mean to do so again?")

        if isinstance(expr, expression.Expression):
            if expr.value_shape()[0] != 3:
                raise NotImplementedError('Only implemented for 3-vectors')

            expr = interpolate(expr, functionspace.VectorFunctionSpace(self, 'DG', 0))
        elif isinstance(expr, ufl.classes.Expr):
            if expr.ufl_shape != (3,):
                raise NotImplementedError('Only implemented for 3-vectors')
        else:
            raise TypeError("UFL expression or Expression object expected!")

        fs = functionspace.FunctionSpace(self, 'DG', 0)
        x = ufl.SpatialCoordinate(self)
        f = function.Function(fs)
        f.interpolate(ufl.dot(expr, ufl.cross(ReferenceGrad(x)[:, 0], ReferenceGrad(x)[:, 1])))

        cell_orientations = function.Function(fs, name="cell_orientations", dtype=np.int32)
        cell_orientations.dat.data[:] = (f.dat.data_ro < 0)
        self.topology._cell_orientations = cell_orientations

    def __getattr__(self, name):
        return getattr(self._topology, name)

    def __dir__(self):
        current = super(MeshGeometry, self).__dir__()
        return list(OrderedDict.fromkeys(dir(self._topology) + current))


def make_mesh_from_coordinates(coordinates):
    """Given a coordinate field build a new mesh, using said coordinate field.

    :arg coordinates: A :class:`~.Function`.
    """
    if hasattr(coordinates, '_as_mesh_geometry'):
        mesh = coordinates._as_mesh_geometry()
        if mesh is not None:
            return mesh

    V = coordinates.function_space()
    element = coordinates.ufl_element()
    if V.rank != 1 or len(element.value_shape()) != 1:
        raise ValueError("Coordinates must be from a rank-1 FunctionSpace with rank-1 value_shape.")
    assert V.mesh().ufl_cell().topological_dimension() <= V.value_size
    # Build coordinate element
    element = coordinates.ufl_element()
    cell = element.cell().reconstruct(geometric_dimension=V.value_size)
    element = element.reconstruct(cell=cell)

    mesh = MeshGeometry.__new__(MeshGeometry, element)
    mesh.__init__(coordinates)
    return mesh


@timed_function("CreateMesh")
def Mesh(meshfile, **kwargs):
    """Construct a mesh object.

    Meshes may either be created by reading from a mesh file, or by
    providing a PETSc DMPlex object defining the mesh topology.

    :param meshfile: Mesh file name (or DMPlex object) defining
           mesh topology.  See below for details on supported mesh
           formats.
    :param dim: optional specification of the geometric dimension
           of the mesh (ignored if not reading from mesh file).
           If not supplied the geometric dimension is deduced from
           the topological dimension of entities in the mesh.
    :param reorder: optional flag indicating whether to reorder
           meshes for better cache locality.  If not supplied the
           default value in ``parameters["reorder_meshes"]``
           is used.
    :param distribution_parameters:  an optional dictionary of options for
           parallel mesh distribution.  Supported keys are:

             - ``"partition"``: which may take the value ``None`` (use
                 the default choice), ``False`` (do not) ``True``
                 (do), or a 2-tuple that specifies a partitioning of
                 the cells (only really useful for debugging).
             - ``"overlap_type"``: a 2-tuple indicating how to grow
                 the mesh overlap.  The first entry should be a
                 :class:`DistributedMeshOverlapType` instance, the
                 second the number of levels of overlap.

    :param comm: the communicator to use when creating the mesh.  If
           not supplied, then the mesh will be created on COMM_WORLD.
           Ignored if ``meshfile`` is a DMPlex object (in which case
           the communicator will be taken from there).

    When the mesh is read from a file the following mesh formats
    are supported (determined, case insensitively, from the
    filename extension):

    * GMSH: with extension `.msh`
    * Exodus: with extension `.e`, `.exo`
    * CGNS: with extension `.cgns`
    * Triangle: with extension `.node`

    .. note::

        When the mesh is created directly from a DMPlex object,
        the ``dim`` parameter is ignored (the DMPlex already
        knows its geometric and topological dimensions).

    """
    import firedrake.functionspace as functionspace
    import firedrake.function as function

    if isinstance(meshfile, function.Function):
        coordinates = meshfile.topological
    elif isinstance(meshfile, function.CoordinatelessFunction):
        coordinates = meshfile
    else:
        coordinates = None

    if coordinates is not None:
        return make_mesh_from_coordinates(coordinates)

    utils._init()

    geometric_dim = kwargs.get("dim", None)
    reorder = kwargs.get("reorder", None)
    if reorder is None:
        reorder = parameters["reorder_meshes"]

    distribution_parameters = kwargs.get("distribution_parameters", None)
    if distribution_parameters is None:
        distribution_parameters = {}

    if isinstance(meshfile, PETSc.DMPlex):
        name = "plexmesh"
        plex = meshfile
    else:
        comm = kwargs.get("comm", COMM_WORLD)
        name = meshfile
        basename, ext = os.path.splitext(meshfile)

        if ext.lower() in ['.e', '.exo']:
            plex = _from_exodus(meshfile, comm)
        elif ext.lower() == '.cgns':
            plex = _from_cgns(meshfile, comm)
        elif ext.lower() == '.msh':
            if geometric_dim is not None:
                opts = {"dm_plex_gmsh_spacedim": geometric_dim}
            else:
                opts = {}
            opts = OptionsManager(opts, "")
            with opts.inserted_options():
                plex = _from_gmsh(meshfile, comm)
        elif ext.lower() == '.node':
            plex = _from_triangle(meshfile, geometric_dim, comm)
        else:
            raise RuntimeError("Mesh file %s has unknown format '%s'."
                               % (meshfile, ext[1:]))

    # Create mesh topology
    topology = MeshTopology(plex, name=name, reorder=reorder,
                            distribution_parameters=distribution_parameters)

    tcell = topology.ufl_cell()
    if geometric_dim is None:
        geometric_dim = tcell.topological_dimension()
    cell = tcell.reconstruct(geometric_dimension=geometric_dim)

    element = ufl.VectorElement("Lagrange", cell, 1)
    # Create mesh object
    mesh = MeshGeometry.__new__(MeshGeometry, element)
    mesh._topology = topology

    def callback(self):
        """Finish initialisation."""
        del self._callback
        # Finish the initialisation of mesh topology
        self.topology.init()

        coordinates_fs = functionspace.VectorFunctionSpace(self.topology, "Lagrange", 1,
                                                           dim=geometric_dim)

        coordinates_data = dmplex.reordered_coords(plex, coordinates_fs.dm.getDefaultSection(),
                                                   (self.num_vertices(), geometric_dim))

        coordinates = function.CoordinatelessFunction(coordinates_fs,
                                                      val=coordinates_data,
                                                      name="Coordinates")

        self.__init__(coordinates)

    mesh._callback = callback
    return mesh


@timed_function("CreateExtMesh")
def ExtrudedMesh(mesh, layers, layer_height=None, extrusion_type='uniform', kernel=None, gdim=None):
    """Build an extruded mesh from an input mesh

    :arg mesh:           the unstructured base mesh
    :arg layers:         number of extruded cell layers in the "vertical"
                         direction.  One may also pass an array of
                         shape (cells, 2) to specify a variable number
                         of layers.  In this case, each entry is a pair
                         ``[a, b]`` where ``a`` indicates the starting
                         cell layer of the column and ``b`` the number
                         of cell layers in that column.
    :arg layer_height:   the layer height, assuming all layers are evenly
                         spaced. If this is omitted, the value defaults to
                         1/layers (i.e. the extruded mesh has total height 1.0)
                         unless a custom kernel is used.  Must be
                         provided if using a variable number of layers.
    :arg extrusion_type: the algorithm to employ to calculate the extruded
                         coordinates. One of "uniform", "radial",
                         "radial_hedgehog" or "custom". See below.
    :arg kernel:         a :class:`pyop2.Kernel` to produce coordinates for
                         the extruded mesh. See :func:`~.make_extruded_coords`
                         for more details.
    :arg gdim:           number of spatial dimensions of the
                         resulting mesh (this is only used if a
                         custom kernel is provided)

    The various values of ``extrusion_type`` have the following meanings:

    ``"uniform"``
        the extruded mesh has an extra spatial
        dimension compared to the base mesh. The layers exist
        in this dimension only.

    ``"radial"``
        the extruded mesh has the same number of
        spatial dimensions as the base mesh; the cells are
        radially extruded outwards from the origin. This
        requires the base mesh to have topological dimension
        strictly smaller than geometric dimension.
    ``"radial_hedgehog"``
        similar to `radial`, but the cells
        are extruded in the direction of the outward-pointing
        cell normal (this produces a P1dgxP1 coordinate field).
        In this case, a radially extruded coordinate field
        (generated with ``extrusion_type="radial"``) is
        available in the :attr:`radial_coordinates` attribute.
    ``"custom"``
        use a custom kernel to generate the extruded coordinates

    For more details see the :doc:`manual section on extruded meshes <extruded-meshes>`.
    """
    import firedrake.functionspace as functionspace
    import firedrake.function as function

    mesh.init()
    layers = np.asarray(layers, dtype=IntType)
    if layers.shape:
        if layers.shape != (mesh.cell_set.total_size, 2):
            raise ValueError("Must provide single layer number or array of shape (%d, 2), not %s",
                             mesh.cell_set.total_size, layers.shape)
        if layer_height is None:
            raise ValueError("Must provide layer height for variable layers")
        # Convert to internal representation
        layers[:, 1] += 1 + layers[:, 0]
    else:
        if layer_height is None:
            # Default to unit
            layer_height = 1 / layers
        # All internal logic works with layers of base mesh (not layers of cells)
        layers = layers + 1

    topology = ExtrudedMeshTopology(mesh.topology, layers)

    if extrusion_type == "uniform":
        pass
    elif extrusion_type in ("radial", "radial_hedgehog"):
        # do not allow radial extrusion if tdim = gdim
        if mesh.ufl_cell().geometric_dimension() == mesh.ufl_cell().topological_dimension():
            raise RuntimeError("Cannot radially-extrude a mesh with equal geometric and topological dimension")
    else:
        # check for kernel
        if kernel is None:
            raise RuntimeError("If the custom extrusion_type is used, a kernel must be provided")
        # otherwise, use the gdim that was passed in
        if gdim is None:
            raise RuntimeError("The geometric dimension of the mesh must be specified if a custom extrusion kernel is used")

    if extrusion_type == 'radial_hedgehog':
        hfamily = "DG"
    else:
        hfamily = mesh._coordinates.ufl_element().family()
    hdegree = mesh._coordinates.ufl_element().degree()

    if gdim is None:
        gdim = mesh.ufl_cell().geometric_dimension() + (extrusion_type == "uniform")
    coordinates_fs = functionspace.VectorFunctionSpace(topology, hfamily, hdegree, dim=gdim,
                                                       vfamily="Lagrange", vdegree=1)

    coordinates = function.CoordinatelessFunction(coordinates_fs, name="Coordinates")

    eutils.make_extruded_coords(topology, mesh._coordinates, coordinates,
                                layer_height, extrusion_type=extrusion_type, kernel=kernel)

    self = make_mesh_from_coordinates(coordinates)
    self._base_mesh = mesh

    if extrusion_type == "radial_hedgehog":
        fs = functionspace.VectorFunctionSpace(self, "CG", hdegree, dim=gdim,
                                               vfamily="CG", vdegree=1)
        self.radial_coordinates = function.Function(fs)
        eutils.make_extruded_coords(topology, mesh._coordinates, self.radial_coordinates,
                                    layer_height, extrusion_type="radial", kernel=kernel)

    return self


def SubDomainData(geometric_expr):
    """Creates a subdomain data object from a boolean-valued UFL expression.

    The result can be attached as the subdomain_data field of a
    :class:`ufl.Measure`. For example:

        x = mesh.coordinates
        sd = SubDomainData(x[0] < 0.5)
        assemble(f*dx(subdomain_data=sd))

    """
    import firedrake.functionspace as functionspace
    import firedrake.projection as projection

    # Find domain from expression
    m = geometric_expr.ufl_domain()

    # Find selected cells
    fs = functionspace.FunctionSpace(m, 'DG', 0)
    f = projection.project(ufl.conditional(geometric_expr, 1, 0), fs)

    # Create cell subset
    indices, = np.nonzero(f.dat.data_ro_with_halos > 0.5)
    return op2.Subset(m.cell_set, indices)<|MERGE_RESOLUTION|>--- conflicted
+++ resolved
@@ -1148,13 +1148,9 @@
 
         if self.variable_layers:
             raise NotImplementedError("Cell location not implemented for variable layers")
-<<<<<<< HEAD
 
         x = np.asarray(x, dtype=utils.ScalarType)
 
-=======
-        x = np.asarray(x, dtype=utils.ScalarType)
->>>>>>> ae234889
         cell = self._c_locator(tolerance=tolerance)(self.coordinates._ctypes,
                                                     x.ctypes.data_as(ctypes.POINTER(ctypes.c_double)))
         if cell == -1:
