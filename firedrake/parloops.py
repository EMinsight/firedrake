--- conflicted
+++ resolved
@@ -75,9 +75,6 @@
             # Constants modelled as Globals, so no need for double
             # indirection
             ndof = func.dat.cdim
-<<<<<<< HEAD
-            kargs.append(ast.Decl(ScalarType_c, ast.Symbol(var, (ndof, )),
-=======
             kargs.append(loopy.GlobalArg(var, dtype=func.dat.dtype, shape=(ndof,)))
         else:
             # Do we have a component of a mixed function?
@@ -127,8 +124,7 @@
             # Constants modelled as Globals, so no need for double
             # indirection
             ndof = func.dat.cdim
-            kargs.append(ast.Decl("double", ast.Symbol(var, (ndof, )),
->>>>>>> b6653510
+            kargs.append(ast.Decl("ScalarType_c", ast.Symbol(var, (ndof, )),
                                   qualifiers=["const"]))
         else:
             # Do we have a component of a mixed function?
@@ -142,18 +138,8 @@
                 ndof = func.function_space().finat_element.space_dimension()
             if measure.integral_type() == 'interior_facet':
                 ndof *= 2
-<<<<<<< HEAD
-            if measure is direct:
-                kargs.append(ast.Decl(ScalarType_c, ast.Symbol(var, (ndof,))))
-            else:
-                kargs.append(ast.Decl(ScalarType_c + " *", ast.Symbol(var, (ndof,))))
-        lkernel = lkernel.replace(var+".dofs", str(ndof))
-
-    body = ast.FlatBlock(lkernel)
-=======
-            kargs.append(ast.Decl("double", ast.Symbol(var, (ndof, ))))
+            kargs.append(ast.Decl(ScalarType_c, ast.Symbol(var, (ndof, ))))
         body = body.replace(var+".dofs", str(ndof))
->>>>>>> b6653510
 
     return pyop2.Kernel(ast.FunDecl("void", "par_loop_kernel", kargs,
                                     ast.FlatBlock(body),
